--- conflicted
+++ resolved
@@ -2,14 +2,9 @@
 name 'Plack-App-Proxy';
 all_from 'lib/Plack/App/Proxy.pm';
 readme_from 'lib/Plack/App/Proxy.pm';
-<<<<<<< HEAD
-test_requires 'Test::More';
-requires 'Plack' => 0.9028; # for psgi.streaming in blocking servers
-=======
 test_requires 'Test::More' => '0.88';  # for done_testing()
 test_requires 'Test::Requires';
-requires 'Plack' => 0.9021; # for Plack::Component
->>>>>>> b62f37d9
+requires 'Plack' => 0.9028; # for psgi.streaming in blocking servers
 requires 'Plack::Request';
 requires 'AnyEvent::HTTP' => 1.44; # for Host header
 auto_set_repository;
