--- conflicted
+++ resolved
@@ -6,11 +6,7 @@
 use Plack::Request;
 use Try::Tiny;
 
-<<<<<<< HEAD
 our $VERSION = '0.04';
-=======
-our $VERSION = '0.03';
->>>>>>> dfb48464
 
 sub call {
   my ($self, $env) = @_;
